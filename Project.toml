--- conflicted
+++ resolved
@@ -11,11 +11,7 @@
 ZygoteRules = "700de1a5-db45-46bc-99cf-38207098b444"
 
 [compat]
-<<<<<<< HEAD
 AbstractMCMC = "1.0"
-=======
-AbstractMCMC = "0.4, 0.5, 1.0"
->>>>>>> ac840081
 Bijectors = "0.5.2, 0.6"
 Distributions = "0.22, 0.23"
 MacroTools = "0.5.1"
