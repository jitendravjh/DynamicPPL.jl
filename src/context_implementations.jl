--- conflicted
+++ resolved
@@ -302,7 +302,6 @@
 # `PrefixContext`
 function dot_tilde_assume(context::PrefixContext, right, left, vn, vi)
     return dot_tilde_assume(context.context, right, left, prefix.(Ref(context), vn), vi)
-<<<<<<< HEAD
 end
 
 function dot_tilde_assume(
@@ -377,16 +376,6 @@
     end
 
     return left, logp, vi
-=======
-end
-
-function dot_tilde_assume(
-    rng::Random.AbstractRNG, context::PrefixContext, sampler, right, left, vn, vi
-)
-    return dot_tilde_assume(
-        rng, context.context, sampler, right, left, prefix.(Ref(context), vn), vi
-    )
->>>>>>> 2344689c
 end
 
 """
